# cdisc-rules-engine
Open source offering of the cdisc rules engine

### Code formatter
This project uses the `black` code formatter for python.
It also uses `pre-commit` to run `black` when you commit.
Both dependencies are added to *requirements.txt*.

**Required**

Setting up `pre-commit` requires one extra step. After installing it you have to run

`pre-commit install`

This installs `pre-commit` in your `.git/hooks` directory.

### Running The Tests
From the root of the project run the following command:

`python -m pytest tests/unit/`
### Running a validation

<<<<<<< HEAD
Clone the repository and run `cre.py --help` to see the full list of commands.
=======
Validation can be run by cloning the repo and running the `run_validation.py` script

Command line arguments:

```
* -ca, --cache: Relative path to cache files containing pre loaded metadata and rules
* -d, --data: Relative path to directory containing data files
* -l, --log_level: Sets log level for engine logs, logs are disabled by default
* -s, --standard: Standard to validate against
* -v, --version: Standard version to validate against
* -ct, --controlled_terminology_package: CT package(s) to validate against, can supply more than one
* -dv, --define_version: Define XML version to use for validation.
* -rt, --report_template: Report template to use for excel output
* -o, --output: Output file destination
* -dp, --dictionaries_path: Path to directory with dictionaries files
* -dt, --dictionary_type: Dictionary type (MedDra, WhoDrug). Required if dictionaries_path is provided.
```

### Creating an executable version

**Linux**

`pyinstaller run_validation.py --add-data=venv/lib/python3.9/site-packages/xmlschema/schemas:xmlschema/schemas`

**Windows**

`pyinstaller run_validation.py --add-data=".venv/Lib/site-packages/xmlschema/schemas;xmlschema/schemas"`

_Note .venv should be replaced with path to python installation or virtual environment_

This will create an executable version in the `dist` folder. The version does not require having Python installed and
can be launched by running `run_validation` script with all necessary CLI arguments.
>>>>>>> 40411821
<|MERGE_RESOLUTION|>--- conflicted
+++ resolved
@@ -20,26 +20,14 @@
 `python -m pytest tests/unit/`
 ### Running a validation
 
-<<<<<<< HEAD
 Clone the repository and run `cre.py --help` to see the full list of commands.
-=======
-Validation can be run by cloning the repo and running the `run_validation.py` script
 
-Command line arguments:
+Run `cre.py validate --help` to see the list of validation options.
 
-```
-* -ca, --cache: Relative path to cache files containing pre loaded metadata and rules
-* -d, --data: Relative path to directory containing data files
-* -l, --log_level: Sets log level for engine logs, logs are disabled by default
-* -s, --standard: Standard to validate against
-* -v, --version: Standard version to validate against
-* -ct, --controlled_terminology_package: CT package(s) to validate against, can supply more than one
-* -dv, --define_version: Define XML version to use for validation.
-* -rt, --report_template: Report template to use for excel output
-* -o, --output: Output file destination
-* -dp, --dictionaries_path: Path to directory with dictionaries files
-* -dt, --dictionary_type: Dictionary type (MedDra, WhoDrug). Required if dictionaries_path is provided.
-```
+#### Validate folder
+To validate a folder using rules for SDTM-IG version 3.4 use the following command:
+
+`python cre.py -s SDTM -v 3.4 -d path/to/datasets`
 
 ### Creating an executable version
 
@@ -54,5 +42,4 @@
 _Note .venv should be replaced with path to python installation or virtual environment_
 
 This will create an executable version in the `dist` folder. The version does not require having Python installed and
-can be launched by running `run_validation` script with all necessary CLI arguments.
->>>>>>> 40411821
+can be launched by running `run_validation` script with all necessary CLI arguments.