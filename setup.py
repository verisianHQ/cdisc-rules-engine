--- conflicted
+++ resolved
@@ -22,11 +22,7 @@
     python_requires=">=3.9",
     install_requires=[
         "pandas>=1.3.5",
-<<<<<<< HEAD
-        "business-rules-enhanced==1.4.5",
-=======
         "business_rules_enhanced==1.4.5",
->>>>>>> feed39a0
         "python-dotenv==0.20.0",
         "cdisc-library-client==0.1.5",
         "odmlib==0.1.4",
