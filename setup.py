--- conflicted
+++ resolved
@@ -4,11 +4,7 @@
 
 setuptools.setup(
     name="cdisc-rules-engine",
-<<<<<<< HEAD
-    version="0.4.9.1",
-=======
-    version="0.4.9.3",
->>>>>>> 048acd97
+    version="0.4.9.4",
     description="Open source offering of the cdisc rules engine",
     author="cdisc-org",
     url="https://github.com/cdisc-org/cdisc-rules-engine",
