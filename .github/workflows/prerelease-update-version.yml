name: Prerelease - Increment Version

on:
  workflow_dispatch:
    inputs:
      version_str:
        description: "Choose the version increment type"
        type: choice
        required: true
        default: PATCH
        options:
          - PATCH
          - MINOR
          - MAJOR

jobs:
  update_version:
    runs-on: ubuntu-latest
<<<<<<< HEAD

=======
    permissions:
      # Give the default GITHUB_TOKEN write permission to commit and push the
      # added or changed files to the repository.
      contents: write
>>>>>>> 14dd47f7
    steps:
      - name: Checkout Repository
        uses: actions/checkout@v4
        with:
          # https://docs.github.com/en/authentication/connecting-to-github-with-ssh/generating-a-new-ssh-key-and-adding-it-to-the-ssh-agent#generating-a-new-ssh-key
          # git bash: ssh-keygen -t ed25519 -C "github-actions@cdisc.org"
          # Add public key (.pub one) as a deploy key at Your repo -> Settings -> Security -> Deploy keys, check "Allow write access".
          # Add private key as a secret at Your repo -> Settings -> Security -> Secrets and variables -> Actions
          ssh-key: ${{ secrets.GH_ACTION_PRIVATE_KEY }}

      - name: Set up Python
        uses: actions/setup-python@v5
        with:
          python-version: "3.9"

      - name: Run Update Version Script
        run: echo "VERSION_OUTPUT=$(python update_version.py ${{ github.event.inputs.version_str }})" >> $GITHUB_ENV

      - name: Commit and Push Changes
        uses: stefanzweifel/git-auto-commit-action@v5
        with:
          commit_message: "Update version.py: ${{ env.VERSION_OUTPUT }}"<|MERGE_RESOLUTION|>--- conflicted
+++ resolved
@@ -16,14 +16,6 @@
 jobs:
   update_version:
     runs-on: ubuntu-latest
-<<<<<<< HEAD
-
-=======
-    permissions:
-      # Give the default GITHUB_TOKEN write permission to commit and push the
-      # added or changed files to the repository.
-      contents: write
->>>>>>> 14dd47f7
     steps:
       - name: Checkout Repository
         uses: actions/checkout@v4
