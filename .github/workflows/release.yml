name: Release CORE Rules Engine

on:
  push:
    branches:
      - main
  workflow_dispatch:
<<<<<<< HEAD

=======
    
>>>>>>> 4a06ef6a

jobs:
  build-linux:
    runs-on: ubuntu-latest
    steps:
      - uses: actions/checkout@v2
      - name: Set up Python
        uses: actions/setup-python@v2
        id: pysetup
        with:
          python-version: '3.9'
      - name: Install dependencies
        run: |
          python -m pip install --upgrade pip
          pip install setuptools wheel twine
          pip install -r requirements.txt
      - name: Build Binary
        run: pyinstaller core.py --dist ./dist/output/linux --add-data=$pythonLocation/lib/python3.9/site-packages/xmlschema/schemas:xmlschema/schemas --add-data=resources/cache:resources/cache --add-data=resources/templates:resources/templates
      - name: Archive Artifacts
        uses: actions/upload-artifact@v2
        with:
          name: "core-linux"
          path: dist/output/linux/core
  build-windows:
    runs-on: windows-latest
    steps:
      - uses: actions/checkout@v2
      - name: Set up Python
        uses: actions/setup-python@v2
        id: pysetup
        with:
          python-version: '3.9'
      - name: Install dependencies
        run: |
          python -m pip install --upgrade pip
          pip install setuptools wheel twine
          pip install -r requirements.txt
      - name: Build Binary
        run: pyinstaller core.py --dist ./dist/output/windows --add-data="$env:pythonLocation\Lib\site-packages\xmlschema\schemas;xmlschema/schemas" --add-data="resources/cache;resources/cache" --add-data="resources/templates;resources/templates"
      - name: Archive Windows Artifacts
        uses: actions/upload-artifact@v2
        with:
          name: "core-windows"
          path: dist/output/windows/core
  deploy-package:
    runs-on: ubuntu-latest
    if: startsWith(github.ref, 'refs/tags/')
    steps:
      - uses: actions/checkout@v2
      - name: Set up Python
        uses: actions/setup-python@v2
        id: pysetup
        with:
          python-version: '3.9'
      - name: Install dependencies
        run: |
          python -m pip install --upgrade pip
          pip install setuptools wheel twine
          pip install -r requirements.txt
      - name: Publish
        env:
          TWINE_USERNAME: ${{ secrets.PYPI_USERNAME }}
          TWINE_PASSWORD: ${{ secrets.PYPI_PASSWORD }}
        run: |
          python setup.py sdist bdist_wheel
          twine upload dist/* --skip-existing
  deploy-artifacts:
      runs-on: ubuntu-latest
      needs: [build-linux, build-windows]
      if: startsWith(github.ref, 'refs/tags/')
      steps:
      - name: Release
        uses: softprops/action-gh-release@master
        with:
          files: |
            core-linux.zip
            core-windows.zip
        env:
          GITHUB_TOKEN: ${{ secrets.GITHUB_TOKEN }}<|MERGE_RESOLUTION|>--- conflicted
+++ resolved
@@ -1,15 +1,11 @@
-name: Release CORE Rules Engine
+name: Upload Python Package to PyPi
 
 on:
   push:
     branches:
       - main
   workflow_dispatch:
-<<<<<<< HEAD
 
-=======
-    
->>>>>>> 4a06ef6a
 
 jobs:
   build-linux:
