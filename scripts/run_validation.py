import itertools
import logging
import os
import pickle
import time
<<<<<<< HEAD
import click
import tqdm
from collections import namedtuple
=======
>>>>>>> fb9b4386
from functools import partial
from multiprocessing import Pool
from multiprocessing.managers import SyncManager
from cdisc_rules_engine.config import config
from cdisc_rules_engine.constants.define_xml_constants import DEFINE_XML_FILE_NAME
from cdisc_rules_engine.models.dictionaries import (
    DictionaryTypes,
    TermsFactoryInterface,
)
from cdisc_rules_engine.models.dictionaries.meddra import MedDRATermsFactory
from cdisc_rules_engine.models.dictionaries.whodrug import WhoDrugTermsFactory
from cdisc_rules_engine.models.rule_conditions import ConditionCompositeFactory
from cdisc_rules_engine.models.rule_validation_result import RuleValidationResult
from cdisc_rules_engine.rules_engine import RulesEngine
from cdisc_rules_engine.services import logger as engine_logger
from cdisc_rules_engine.services.cache import (
    CacheServiceInterface,
    InMemoryCacheService,
    RedisCacheService,
)
from cdisc_rules_engine.services.data_services import (
    BaseDataService,
    DataServiceFactory,
)
from cdisc_rules_engine.utilities.utils import get_rules_cache_key
from cdisc_rules_engine.models.validation_args import Validation_args
from cdisc_rules_engine.utilities.report_factory import ReportFactory

"""
Sync manager used to manage instances of the cache between processes.
Cache types are registered to this manager, and only one instance of the
cache is created at startup and provided to each process.
"""


class CacheManager(SyncManager):
    pass


def validate_single_rule(cache, path, datasets, args, rule: dict = None):
    set_log_level(args.log_level)
    rule["conditions"] = ConditionCompositeFactory.get_condition_composite(
        rule["conditions"]
    )
    # call rule engine
    engine = RulesEngine(
        cache=cache,
        standard=args.standard,
        standard_version=args.version.replace(".", "-"),
        ct_package=args.controlled_terminology_package,
        meddra_path=args.meddra,
        whodrug_path=args.whodrug,
    )
    results = [
        engine.validate_single_rule(
            rule, f"{path}/{dataset['filename']}", datasets, dataset["domain"]
        )
        for dataset in datasets
    ]
    results = list(itertools.chain(*results))
    return RuleValidationResult(rule, results)


def fill_cache_with_provided_data(cache, cache_path: str):
    cache_files = next(os.walk(cache_path), (None, None, []))[2]
    for file_name in cache_files:
        with open(f"{cache_path}/{file_name}", "rb") as f:
            data = pickle.load(f)
            cache.add_all(data)
    return cache


def fill_cache_with_dictionaries(cache: CacheServiceInterface, args):
    """
    Extracts file contents from provided dictionaries files
    and saves to cache (inmemory or redis).
    """
    data_service = DataServiceFactory(config, cache).get_data_service()
    dictionary_type_to_factory_map: dict = {
        DictionaryTypes.MEDDRA.value: MedDRATermsFactory,
        DictionaryTypes.WHODRUG.value: WhoDrugTermsFactory,
    }

    dictionary_type_to_path_map: dict = {
        DictionaryTypes.MEDDRA.value: args.meddra,
        DictionaryTypes.WHODRUG.value: args.whodrug,
    }

    for dictionary_type, dictionary_path in dictionary_type_to_path_map.items():
        if dictionary_path:
            factory: TermsFactoryInterface = dictionary_type_to_factory_map[
                dictionary_type
            ](data_service)
            terms: dict = factory.install_terms(dictionary_path)
            cache.add(dictionary_path, terms)


def get_datasets(data_service: BaseDataService, data_path: str):
    data_files = [
        f
        for f in next(os.walk(data_path), (None, None, []))[2]
        if f != DEFINE_XML_FILE_NAME
    ]
    datasets = []
    for data_file in data_files:
        dataset_name = f"{data_path}/{data_file}"
        metadata = data_service.get_dataset_metadata(dataset_name=dataset_name)
        datasets.append(
            {
                "domain": metadata["dataset_name"].iloc[0],
                "filename": metadata["dataset_location"].iloc[0],
            }
        )

    return datasets


def set_log_level(level: str):
    levels = {
        "info": logging.INFO,
        "debug": logging.DEBUG,
        "error": logging.ERROR,
        "critical": logging.CRITICAL,
    }

    if level == "disabled":
        engine_logger.disabled = True
    else:
        engine_logger.setLevel(levels.get(level, logging.ERROR))


def get_cache_service(manager):
    cache_service_type = config.getValue("CACHE_TYPE")
    if cache_service_type == "redis":
        return manager.RedisCacheService(
            config.getValue("REDIS_HOST_NAME"), config.getValue("REDIS_ACCESS_KEY")
        )
    else:
        return manager.InMemoryCacheService()


def run_validation(args: Validation_args):
    set_log_level(args.log_level.lower())
    cache_path: str = f"{os.path.dirname(__file__)}/../{args.cache}"
    data_path: str = f"{os.path.dirname(__file__)}/../{args.data}"

    # fill cache
    CacheManager.register("RedisCacheService", RedisCacheService)
    CacheManager.register("InMemoryCacheService", InMemoryCacheService)
    manager = CacheManager()
    manager.start()
    shared_cache = get_cache_service(manager)
    shared_cache = fill_cache_with_provided_data(shared_cache, cache_path)

    # install dictionaries if needed
    fill_cache_with_dictionaries(shared_cache, args)

    rules = shared_cache.get_all_by_prefix(
        get_rules_cache_key(args.standard, args.version.replace(".", "-"))
    )
    data_service = DataServiceFactory(config, shared_cache).get_data_service()
    datasets = get_datasets(data_service, data_path)

    start = time.time()
    results = []

    # run each rule in a separate thread
    with Pool(args.pool_size) as pool:
        if args.disable_progressbar is True:
            for rule_result in pool.imap_unordered(
                partial(validate_single_rule, shared_cache, data_path, datasets, args),
                rules,
            ):
                results.append(rule_result)
        else:
            with click.progressbar(
                length=len(rules),
                fill_char=click.style("\u2588", fg="green"),
                empty_char=click.style("-", fg="white", dim=True),
                show_eta=False,
            ) as bar:
                for rule_result in pool.imap_unordered(
                    partial(
                        validate_single_rule, shared_cache, data_path, datasets, args
                    ),
                    rules,
                ):
                    results.append(rule_result)
                    bar.update(1)

    end = time.time()
    elapsed_time = end - start

    reporting_service = ReportFactory(
        data_path, results, elapsed_time, args, data_service
    ).get_report_service()
    reporting_service.write_report()<|MERGE_RESOLUTION|>--- conflicted
+++ resolved
@@ -3,12 +3,7 @@
 import os
 import pickle
 import time
-<<<<<<< HEAD
 import click
-import tqdm
-from collections import namedtuple
-=======
->>>>>>> fb9b4386
 from functools import partial
 from multiprocessing import Pool
 from multiprocessing.managers import SyncManager
