from cdisc_rules_engine.models.dataset.dataset_interface import DatasetInterface
import pandas as pd
from typing import Union, List


class PandasDataset(DatasetInterface):
    def __init__(self, data: pd.DataFrame = pd.DataFrame(), columns=None):
        self._data = data
        self.length = len(data)
        if columns and self._data.empty:
            self._data = pd.DataFrame(columns=columns)

    @property
    def data(self):
        return self._data

    @data.setter
    def data(self, data):
        self._data = data

    @property
    def columns(self):
        return self._data.columns

    @columns.setter
    def columns(self, columns):
        self._data.columns = columns

    @property
    def index(self):
        return self._data.index

    @property
    def groups(self):
        return self._data.groups

    @property
    def empty(self):
        return self._data.empty

    @property
<<<<<<< HEAD
    def loc(self):
        return self._data.loc
=======
    def at(self):
        return self._data.at
>>>>>>> be1c25be

    @classmethod
    def from_dict(cls, data: dict, **kwargs):
        dataframe = pd.DataFrame.from_dict(data, **kwargs)
        return cls(dataframe)

    @classmethod
    def from_records(cls, data: List[dict], **kwargs):
        dataframe = pd.DataFrame.from_records(data, **kwargs)
        return cls(dataframe)

    def __getitem__(
        self, item: Union[str, List[str]]
    ) -> Union[pd.Series, pd.DataFrame]:
        return self._data[item]

    def __setitem__(self, key, value: pd.Series):
        self._data[key] = value

    def __len__(self):
        return len(self._data)

    def __contains__(self, item: str) -> bool:
        return item in self._data

    def get(self, target: Union[str, List[str]], default=None):
        return self._data.get(target, default)

    def groupby(self, by: List[str], **kwargs):
        return self.__class__(self._data.groupby(by, **kwargs))

    def concat(self, other: Union[DatasetInterface, List[DatasetInterface]], **kwargs):
        if isinstance(other, list):
            new_data = self._data.copy()
            for dataset in other:
                new_data = pd.concat([new_data, dataset.data], **kwargs)
        else:
            new_data = pd.concat([self._data, other.data], **kwargs)
        return self.__class__(new_data)

    def merge(self, other: DatasetInterface, **kwargs):
        new_data = self._data.merge(other, **kwargs)
        return self.__class__(new_data)

    def apply(self, func, **kwargs):
        return self._data.apply(func, **self._remove_invalid_kwargs(["meta"], kwargs))

    def iterrows(self):
        return self._data.iterrows()

    def is_series(self, data) -> bool:
        return isinstance(data, pd.Series)

    def rename(self, index=None, columns=None, inplace=True):
        self._data.rename(index=index, columns=columns, inplace=inplace)
        return self

    def drop(self, labels=None, axis=0, columns=None, errors="raise"):
        """
        Drop specified labels from rows or columns.
        """
        self._data = self._data.drop(
            labels=labels, axis=axis, columns=columns, errors=errors
        )
        return self

    def melt(
        self,
        id_vars=None,
        value_vars=None,
        var_name=None,
        value_name="value",
        col_level=None,
    ):
        """
        Unpivots a DataFrame from wide format to long format,
        optionally leaving identifier variables set.
        """
        new_data = self._data.melt(
            id_vars=id_vars,
            var_name=var_name,
            value_vars=value_vars,
            value_name=value_name,
            col_level=col_level,
        )
        return self.__class__(new_data)

    def set_index(self, keys, **kwargs):
        new_data = self._data.set_index(keys, **kwargs)
        return self.__class__(new_data)

    def filter(self, **kwargs):
        new_data = self._data.filter(**kwargs)
        return self.__class__(new_data)

    def convert_to_series(self, result):
        if self.is_series(result):
            return result
        return pd.Series(result)

    def get_series_from_value(self, result):
        if hasattr(result, "__iter__"):
            return pd.Series([result] * len(self._data), index=self._data.index)
        return pd.Series(result, index=self._data.index)

    def _remove_invalid_kwargs(self, invalid_args, kwargs) -> dict:
        for arg in invalid_args:
            if arg in kwargs:
                del kwargs[arg]
        return kwargs

    def len(self) -> int:
        return self._data.shape[0]

    @property
    def size(self) -> int:
        return self._data.memory_usage().sum()

    def copy(self):
        new_data = self._data.copy()
        return self.__class__(new_data)

    def equals(self, other_dataset: DatasetInterface):
        return self._data.equals(other_dataset.data)

    def get_error_rows(self, results) -> "pd.Dataframe":
        data_with_results = self._data.copy()
        data_with_results["results"] = results
        return data_with_results[data_with_results["results"].isin([True])]

    def where(self, cond, other, **kwargs):
        """
        Wrapper for dataframe where function
        """
        new_data = self._data.where(cond, other, **kwargs)
        return self.__class__(new_data)

    @classmethod
    def cartesian_product(cls, left, right):
        """
        Return the cartesian product of two dataframes
        """
        return cls(left.merge(right, how="cross"))

    def sort_values(self, by: Union[str, list[str]], **kwargs) -> "pd.Dataframe":
        """
        Sort the underlying dataframe and return a raw dataframe.
        """
        return self._data.sort_values(by, **kwargs)

<<<<<<< HEAD
    def dropna(self, inplace=False, **kwargs):
        result = self._data.dropna(**kwargs)
        if inplace:
            self._data = result
            return None
        else:
            return self.__class__(result)
=======
    def drop_duplicates(self, subset=None, keep="first", inplace=False, **kwargs):
        """
        Drop duplicate rows from the dataset.
        """
        new_data = self._data.drop_duplicates(
            subset=subset, keep=keep, inplace=inplace, **kwargs
        )
        return self.__class__(new_data)
>>>>>>> be1c25be
<|MERGE_RESOLUTION|>--- conflicted
+++ resolved
@@ -39,13 +39,11 @@
         return self._data.empty
 
     @property
-<<<<<<< HEAD
     def loc(self):
         return self._data.loc
-=======
+
     def at(self):
         return self._data.at
->>>>>>> be1c25be
 
     @classmethod
     def from_dict(cls, data: dict, **kwargs):
@@ -196,7 +194,6 @@
         """
         return self._data.sort_values(by, **kwargs)
 
-<<<<<<< HEAD
     def dropna(self, inplace=False, **kwargs):
         result = self._data.dropna(**kwargs)
         if inplace:
@@ -204,7 +201,7 @@
             return None
         else:
             return self.__class__(result)
-=======
+
     def drop_duplicates(self, subset=None, keep="first", inplace=False, **kwargs):
         """
         Drop duplicate rows from the dataset.
@@ -212,5 +209,4 @@
         new_data = self._data.drop_duplicates(
             subset=subset, keep=keep, inplace=inplace, **kwargs
         )
-        return self.__class__(new_data)
->>>>>>> be1c25be
+        return self.__class__(new_data)