from cdisc_rules_engine.models.dataset.pandas_dataset import PandasDataset
import dask.dataframe as dd
import dask.array as da
import pandas as pd
from typing import List, Union

DEFAULT_NUM_PARTITIONS = 4


class DaskDataset(PandasDataset):
    def __init__(
        self,
        data=dd.from_pandas(pd.DataFrame(), npartitions=DEFAULT_NUM_PARTITIONS),
        columns=None,
        length=None,
    ):
        self._data = data
        self.length = length
        if columns and self._data.empty:
            self._data = dd.from_pandas(
                pd.DataFrame(columns=columns), npartitions=DEFAULT_NUM_PARTITIONS
            )

    @property
    def data(self):
        return self._data

    @property
    def loc(self):
        return self._data.loc

    @property
    def size(self):
        memory_usage = self.data.get_partition(0).compute().memory_usage()
        return memory_usage.sum()

    @data.setter
    def data(self, data):
        self._data = data

    def __getitem__(self, item):
        return self._data[item].compute().reset_index(drop=True)

    def __setitem__(self, key, value):
        if isinstance(value, list):
            chunks = self._data.map_partitions(lambda x: len(x)).compute().to_numpy()
            array_values = da.from_array(value, chunks=tuple(chunks))
            self._data[key] = array_values
        elif isinstance(value, dd.DataFrame):
            for column in value:
                self._data[column] = value[column]
        else:
            self._data[key] = value

    def __len__(self):
        return self.length or self._data.shape[0].compute()

    @classmethod
    def from_dict(cls, data: dict, **kwargs):
        dataframe = dd.from_dict(data, npartitions=DEFAULT_NUM_PARTITIONS, **kwargs)
        return cls(dataframe)

    @classmethod
    def from_records(cls, data: List[dict], **kwargs):
        data = pd.DataFrame.from_records(data)
        dataframe = dd.from_pandas(data, npartitions=DEFAULT_NUM_PARTITIONS)
        return cls(dataframe)

    def get(self, target: Union[str, List[str]], default=None):
        if isinstance(target, list):
            for column in target:
                if column not in self._data:
                    # List contains values not in the dataset, treat as list of values
                    return default
            return self._data[target].compute()
        elif target in self._data:
            return self._data[target].compute()
        return default

    def apply(self, func, **kwargs):
        return self._data.apply(func, **kwargs).compute()

    def merge(self, other, **kwargs):
        if isinstance(other, pd.Series):
            new_data = self._data.merge(
                dd.from_pandas(other.reset_index(), npartitions=self._data.npartitions),
                **kwargs
            )
        else:
            new_data = self._data.merge(other, **kwargs)
        return self.__class__(new_data)

    def __concat_columns(self, current, other):
        for column in other.columns:
            current[column] = other[column]
        return current

    def concat(self, other, **kwargs):
        if kwargs.get("axis", 0) == 1:
            if isinstance(other, list):
                new_data = self._data.copy()
                for dataset in other:
                    new_data = self.__concat_columns(new_data, dataset)
            else:
                new_data = self.__concat_columns(self._data.copy(), other)
        else:
            if isinstance(other, list):
                datasets = [dataset.data for dataset in other]
                new_data = dd.concat([self._data] + datasets, **kwargs)
            else:
                new_data = dd.concat([self._data.copy(), other.data], **kwargs)

        return self.__class__(new_data)

    def groupby(self, by: List[str], **kwargs):
        invalid_kwargs = ["as_index"]
        return self.__class__(
            self._data.groupby(
                by, **self._remove_invalid_kwargs(invalid_kwargs, kwargs)
            )
        )

    def is_series(self, data) -> bool:
        return isinstance(data, dd.Series) or isinstance(data, pd.Series)

    def len(self) -> int:
        return self._data.shape[0].compute()

    def rename(self, index=None, columns=None, inplace=True):
        self._data = self._data.rename(index=index, columns=columns)
        return self

    def drop(self, labels=None, axis=0, columns=None, errors="raise"):
        """
        Drop specified labels from rows or columns.
        """
        self._data = self._data.drop(
            labels=labels, axis=axis, columns=columns, errors=errors
        )
        return self

    def melt(
        self,
        id_vars=None,
        value_vars=None,
        var_name=None,
        value_name="value",
        col_level=None,
    ):
        """
        Unpivots a DataFrame from wide format to long format,
        optionally leaving identifier variables set.
        """
        new_data = self._data.melt(
            id_vars=id_vars,
            var_name=var_name,
            value_vars=value_vars,
            value_name=value_name,
            col_level=col_level,
        )
        return self.__class__(new_data)

    def assign(self, **kwargs):
        return self.data.assign(**kwargs)

    def copy(self):
        new_data = self._data.copy()
        return self.__class__(new_data)

    def equals(self, other_dataset):
        is_equal = True
        for column in self.data:
            if column not in other_dataset:
                return False
            is_equal = (
                is_equal
                & self[column]
                .reset_index(drop=True)
                .eq(other_dataset[column].reset_index(drop=True))
                .all()
            )
        return is_equal

    def get_error_rows(self, results) -> "pd.Dataframe":
        """
        Returns a pandas dataframe with all errors found in the dataset. Limited to 1000
        """
        results_frame = results.to_frame()
        results_frame.columns = ["results"]
        data_with_results = self.data.merge(results_frame)
        return data_with_results[data_with_results["results"]].head(1000)

    @classmethod
    def cartesian_product(cls, left, right):
        """
        Return the cartesian product of two dataframes
        """
        return cls(
            dd.from_pandas(
                left.compute().merge(right, how="cross"),
                npartitions=DEFAULT_NUM_PARTITIONS,
            )
        )

<<<<<<< HEAD
    def dropna(self, inplace=False, **kwargs):
        result = self._data.dropna(**kwargs)
        if inplace:
            self._data = result
            return None
        else:
            return self.__class__(result)
=======
    def at(self, row_label, col_label):
        """
        Get a single value for a row/column pair.
        """
        partition_index = self.data.loc[row_label:row_label].partitions[0].compute()
        value = partition_index.at[row_label, col_label]
        return value

    def drop_duplicates(self, subset=None, keep="first", **kwargs):
        """
        Drop duplicate rows from the dataset.
        """
        new_data = self._data.drop_duplicates(subset=subset, keep=keep, **kwargs)
        return self.__class__(new_data)
>>>>>>> be1c25be
<|MERGE_RESOLUTION|>--- conflicted
+++ resolved
@@ -202,7 +202,6 @@
             )
         )
 
-<<<<<<< HEAD
     def dropna(self, inplace=False, **kwargs):
         result = self._data.dropna(**kwargs)
         if inplace:
@@ -210,7 +209,7 @@
             return None
         else:
             return self.__class__(result)
-=======
+
     def at(self, row_label, col_label):
         """
         Get a single value for a row/column pair.
@@ -224,5 +223,4 @@
         Drop duplicate rows from the dataset.
         """
         new_data = self._data.drop_duplicates(subset=subset, keep=keep, **kwargs)
-        return self.__class__(new_data)
->>>>>>> be1c25be
+        return self.__class__(new_data)