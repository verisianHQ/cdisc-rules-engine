import os
from collections import defaultdict
from typing import List, Dict

<<<<<<< HEAD
from cdisc_rules_engine.interfaces import (
    TermsFactoryInterface,
    DataServiceInterface,
)
=======
from ..terms_factory_interface import TermsFactoryInterface
>>>>>>> cd654d0f
from cdisc_rules_engine.services import logger
from cdisc_rules_engine.utilities.utils import get_dictionary_path

from .atc_classification import AtcClassification
from .atc_text import AtcText
from .base_whodrug_term import BaseWhoDrugTerm
from .drug_dict import DrugDictionary
from .whodrug_file_names import WhodrugFileNames


class WhoDrugTermsFactory(TermsFactoryInterface):
    """
    This class is a factory that accepts file name
    and contents and creates a term record for each line.
    """

    def __init__(self, data_service: DataServiceInterface):
        self.__data_service = data_service
        self.__file_name_model_map: dict = {
            WhodrugFileNames.DD_FILE_NAME.value: DrugDictionary,
            WhodrugFileNames.DDA_FILE_NAME.value: AtcClassification,
            WhodrugFileNames.INA_FILE_NAME.value: AtcText,
        }

    def install_terms(
        self,
        directory_path: str,
    ) -> Dict[str, List[BaseWhoDrugTerm]]:
        """
        Accepts directory path and creates
        term records for each line.

        Returns a mapping like:
        {
            “entity_type_1”: [<term obj>, <term obj>, ...],
            “entity_type_2”: [<term obj>, <term obj>, ...],
            ...
        }
        """
        logger.info(f"Installing WHODD terms from directory {directory_path}")

        code_to_term_map = defaultdict(list)

        # for each whodrug file in the directory:
        for dictionary_filename in self.__file_name_model_map:
            # check if the file exists
            file_path: str = get_dictionary_path(directory_path, dictionary_filename)
            if not os.path.exists(file_path):
                logger.warning(
<<<<<<< HEAD
                    f"File {dictionary_filename} "
                    f"does not exist in directory {directory_path}"
=======
                    f"File {dictionary_filename} does not exist "
                    f"in directory {directory_path}"
>>>>>>> cd654d0f
                )
                continue

            # create term objects
            self.__create_term_objects_from_file(
                code_to_term_map, dictionary_filename, file_path
            )

        return code_to_term_map

    def __create_term_objects_from_file(
        self, code_to_term_map: defaultdict, dictionary_filename: str, file_path: str
    ):
        """
        Creates a list of term objects for each line of the file.
        code_to_term_map is changed by reference.
        """
        model_class: BaseWhoDrugTerm = self.__file_name_model_map[dictionary_filename]

        # open a file
        with self.__data_service.read_data(file_path) as file:
            # create a term object for each line and append it to the mapping
            for line in file:
                term_obj: BaseWhoDrugTerm = model_class.from_txt_line(line)
                code_to_term_map[term_obj.type].append(term_obj)<|MERGE_RESOLUTION|>--- conflicted
+++ resolved
@@ -2,14 +2,10 @@
 from collections import defaultdict
 from typing import List, Dict
 
-<<<<<<< HEAD
 from cdisc_rules_engine.interfaces import (
     TermsFactoryInterface,
     DataServiceInterface,
 )
-=======
-from ..terms_factory_interface import TermsFactoryInterface
->>>>>>> cd654d0f
 from cdisc_rules_engine.services import logger
 from cdisc_rules_engine.utilities.utils import get_dictionary_path
 
@@ -59,13 +55,9 @@
             file_path: str = get_dictionary_path(directory_path, dictionary_filename)
             if not os.path.exists(file_path):
                 logger.warning(
-<<<<<<< HEAD
                     f"File {dictionary_filename} "
-                    f"does not exist in directory {directory_path}"
-=======
-                    f"File {dictionary_filename} does not exist "
+                    f"does not exist "
                     f"in directory {directory_path}"
->>>>>>> cd654d0f
                 )
                 continue
 
