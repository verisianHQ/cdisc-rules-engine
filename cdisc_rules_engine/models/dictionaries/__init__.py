"""
This module contains DB models related
to dictionaries like WhoDrug, MedDra etc.
"""
from .abstract_factory import AbstractTermsFactory
from .dictionary_types import DictionaryTypes

<<<<<<< HEAD
__all__ = [
    "DictionaryTypes",
]
=======
__all__ = ["DictionaryTypes", "TermsFactoryInterface", "AbstractTermsFactory"]
>>>>>>> cd654d0f
<|MERGE_RESOLUTION|>--- conflicted
+++ resolved
@@ -5,10 +5,7 @@
 from .abstract_factory import AbstractTermsFactory
 from .dictionary_types import DictionaryTypes
 
-<<<<<<< HEAD
 __all__ = [
+    "AbstractTermsFactory",
     "DictionaryTypes",
-]
-=======
-__all__ = ["DictionaryTypes", "TermsFactoryInterface", "AbstractTermsFactory"]
->>>>>>> cd654d0f
+]