--- conflicted
+++ resolved
@@ -88,15 +88,11 @@
 
     @abstractmethod
     def get_dataset_class(
-<<<<<<< HEAD
         self,
-        dataset: pd.DataFrame,
+        dataset: DatasetInterface,
         file_path: str,
         datasets: List[dict],
         domain: str,
-=======
-        self, dataset: DatasetInterface, file_path: str, datasets: List[dict]
->>>>>>> 5d4b57a1
     ) -> Optional[str]:
         """
         Returns dataset class based on its contents
