--- conflicted
+++ resolved
@@ -136,22 +136,12 @@
             func_to_call, dataset_names, **kwargs
         )
 
-<<<<<<< HEAD
-        full_dataset = pd.DataFrame()
-        for dataset in datasets:
-            if "RDOMAIN" in dataset.columns:
-                supp_merged_dataset = self.merge_supp_dataset(full_dataset, dataset)
-                full_dataset = supp_merged_dataset
-            else:
-                full_dataset = pd.concat([full_dataset, dataset], ignore_index=True)
-=======
         full_dataset = self.dataset_implementation()
         for dataset in datasets:
             if "RDOMAIN" in dataset.columns:
                 full_dataset = self.merge_supp_dataset(full_dataset, dataset)
             else:
                 full_dataset = full_dataset.concat(dataset, ignore_index=True)
->>>>>>> 5d4b57a1
 
         if drop_duplicates:
             full_dataset.drop_duplicates()
@@ -159,22 +149,13 @@
 
     def merge_supp_dataset(self, full_dataset, supp_dataset):
         merge_keys = ["STUDYID", "USUBJID", "APID", "POOLID", "SPDEVID"]
-<<<<<<< HEAD
-        merged_df = pd.merge(
-            full_dataset,
-=======
         merged_df = full_dataset.merge(
->>>>>>> 5d4b57a1
             supp_dataset,
             how="inner",
             on=merge_keys,
             left_on="IDVAR",
             right_on="IDVARVAL",
         )
-<<<<<<< HEAD
-        print(merged_df.head())
-=======
->>>>>>> 5d4b57a1
         return merged_df
 
     def get_dataset_class(
