import asyncio
from abc import ABC
from functools import wraps, partial
from typing import Callable, List, Optional, Iterable, Iterator
from concurrent.futures import ThreadPoolExecutor
import os
import numpy as np

from cdisc_rules_engine.constants.domains import AP_DOMAIN_LENGTH
from cdisc_rules_engine.interfaces import (
    CacheServiceInterface,
    ConfigInterface,
    DataServiceInterface,
)
from cdisc_rules_engine.constants.classes import (
    FINDINGS,
    FINDINGS_ABOUT,
    EVENTS,
    INTERVENTIONS,
    RELATIONSHIP,
)
from cdisc_rules_engine.models.dataset_types import DatasetTypes
from cdisc_rules_engine.services import logger
from cdisc_rules_engine.services.cdisc_library_service import CDISCLibraryService
from cdisc_rules_engine.services.data_readers import DataReaderFactory
from cdisc_rules_engine.utilities.utils import (
    convert_library_class_name_to_ct_class,
    get_dataset_cache_key_from_path,
    get_directory_path,
    search_in_list_of_dicts,
)
from cdisc_rules_engine.utilities.sdtm_utilities import get_class_and_domain_metadata
from cdisc_rules_engine.models.dataset.dataset_interface import DatasetInterface
from cdisc_rules_engine.models.dataset import PandasDataset


def cached_dataset(dataset_type: str):
    """
    Decorator that can be applied to get_dataset_... functions
    to support caching service.
    Before calling the wrapped function it checks
    if needed dataset exists in cache.
    Bear in mind that wrapped functions have to be
    called with kwargs in order to support cache key template.
    """
    if not DatasetTypes.contains(dataset_type):
        raise ValueError(f"Invalid dataset type: {dataset_type}")

    def decorator(func: Callable):
        @wraps(func)
        def inner(*args, **kwargs):
            instance: BaseDataService = args[0]
            dataset_name: str = kwargs["dataset_name"]
            logger.info(
                f"Downloading dataset from storage. dataset_name={dataset_name},"
                f" wrapped function={func.__name__}"
            )
            cache_key: str = get_dataset_cache_key_from_path(dataset_name, dataset_type)
            cache_data = instance.cache_service.get_dataset(cache_key)
            if cache_data is not None:
                logger.info(
                    f'Dataset "{dataset_name}" was found in cache.'
                    f" cache_key={cache_key}"
                )
                dataset = cache_data
            else:
                dataset = func(*args, **kwargs)
                instance.cache_service.add_dataset(cache_key, dataset)
            logger.info(f"Downloaded dataset. dataset={dataset}")
            return dataset

        return inner

    return decorator


class BaseDataService(DataServiceInterface, ABC):
    """
    An abstract base class for all data services that implement
    data service interface. The class implements some methods
    whose implementation stays the same regardless of the service.
    It is not necessary to inherit from this class.
    """

    def __init__(
        self,
        cache_service: CacheServiceInterface,
        reader_factory: DataReaderFactory,
        config: ConfigInterface,
        **kwargs,
    ):
        self.cache_service = cache_service
        self._reader_factory = reader_factory
        self._config = config
        self.cdisc_library_service: CDISCLibraryService = CDISCLibraryService(
            self._config.getValue("CDISC_LIBRARY_API_KEY", ""), self.cache_service
        )
        self.standard = kwargs.get("standard")
        self.version = (kwargs.get("standard_version") or "").replace(".", "-")
        self.library_metadata = kwargs.get("library_metadata")
        self.dataset_implementation = kwargs.get(
            "dataset_implementation", PandasDataset
        )

    def get_dataset_by_type(
        self, dataset_name: str, dataset_type: str, **params
    ) -> DatasetInterface:
        """
        Generic function to return dataset based on the type.
        dataset_type param can be: contents, metadata, variables_metadata.
        """
        dataset_type_to_function_map: dict = {
            DatasetTypes.CONTENTS.value: self.get_dataset,
            DatasetTypes.METADATA.value: self.get_dataset_metadata,
            DatasetTypes.VARIABLES_METADATA.value: self.get_variables_metadata,
        }
        return dataset_type_to_function_map[dataset_type](
            dataset_name=dataset_name, **params
        )

    def concat_split_datasets(
        self, func_to_call: Callable, dataset_names: List[str], **kwargs
    ) -> DatasetInterface:
        """
        Accepts a list of split dataset filenames, asynchronously downloads
        all of them and merges into a single DataFrame.

        function_to_call must accept dataset_name and kwargs
        as input parameters and return pandas DataFrame.
        """
        # pop drop_duplicates param at the beginning to avoid passing it to func_to_call
        drop_duplicates: bool = kwargs.pop("drop_duplicates", False)

        # download datasets asynchronously
        datasets: Iterable[DatasetInterface] = self._async_get_datasets(
            func_to_call, dataset_names, **kwargs
        )

        full_dataset = self.dataset_implementation()
        for dataset in datasets:
            if "RDOMAIN" in dataset.columns:
                full_dataset = self.merge_supp_dataset(full_dataset, dataset)
            else:
                full_dataset = full_dataset.concat(dataset, ignore_index=True)

        if drop_duplicates:
            full_dataset.drop_duplicates()
        return full_dataset

    def merge_supp_dataset(self, full_dataset, supp_dataset):
        merge_keys = ["STUDYID", "USUBJID", "APID", "POOLID", "SPDEVID"]
        if full_dataset.empty:
            return supp_dataset.copy()
        else:
            if "IDVAR" in full_dataset:
                merge_keys.append("IDVAR")
<<<<<<< HEAD
            merged_df = PandasDataset.merge(
                full_dataset,
                supp_dataset,
=======
            merged_df = full_dataset.merge(
                supp_dataset.data,
>>>>>>> cfaeeb4c
                how="inner",
                left_on=["DOMAIN"] + merge_keys,
                right_on=["RDOMAIN"] + merge_keys,
                suffixes=("_full", "_supp"),
            )

        return merged_df

    def get_dataset_class(
        self,
        dataset: DatasetInterface,
        file_path: str,
        datasets: List[dict],
        domain: str,
    ) -> Optional[str]:
        if self.standard is None or self.version is None:
            raise Exception("Missing standard and version data")

        standard_data = self._get_standard_data()

        class_data, _ = get_class_and_domain_metadata(standard_data, domain)
        name = class_data.get("name")
        if name:
            return convert_library_class_name_to_ct_class(name)

        return self._handle_special_cases(dataset, domain, file_path, datasets)

    def _get_standard_data(self):
        return (
            self.library_metadata.standard_metadata
            or self.cdisc_library_service.get_standard_details(
                self.standard, self.version
            )
        )

    def _handle_special_cases(self, dataset, domain, file_path, datasets):
        if self._contains_topic_variable(dataset, "TERM"):
            return EVENTS
        if self._contains_topic_variable(dataset, "TRT"):
            return INTERVENTIONS
        if self._contains_topic_variable(dataset, "QNAM"):
            return RELATIONSHIP
        if self._contains_topic_variable(dataset, "TESTCD"):
            if self._contains_topic_variable(dataset, "OBJ"):
                return FINDINGS_ABOUT
            return FINDINGS
        if self._is_associated_persons(dataset):
            return self._get_associated_persons_inherit_class(
                dataset, file_path, datasets
            )
        return None

    def _is_associated_persons(self, dataset) -> bool:
        """
        Check if AP-- domain.
        """
        return (
            "DOMAIN" in dataset
            and self._domain_starts_with(dataset["DOMAIN"].values[0], "AP")
            and len(dataset["DOMAIN"].values[0]) == AP_DOMAIN_LENGTH
        )

    def _get_associated_persons_inherit_class(
        self, dataset, file_path, datasets: List[dict]
    ):
        """
        Check with inherit class AP-- belongs to.
        """
        domain = dataset["DOMAIN"].values[0]
        ap_suffix = domain[2:]
        directory_path = get_directory_path(file_path)
        if len(datasets) > 1:
            domain_details: dict = search_in_list_of_dicts(
                datasets, lambda item: item.get("domain") == ap_suffix
            )
            if domain_details:
                file_name = domain_details["filename"]
                new_file_path = os.path.join(directory_path, file_name)
                new_domain_dataset = self.get_dataset(dataset_name=new_file_path)
            else:
                raise ValueError("Filename for domain doesn't exist")
            if self._is_associated_persons(new_domain_dataset):
                raise ValueError("Nested Associated Persons domain reference")
            return self.get_dataset_class(
                new_domain_dataset, new_file_path, datasets, domain_details["domain"]
            )
        else:
            return None

    def _contains_topic_variable(self, dataset, variable):
        """
        Checks if the given dataset-class string ends with a particular variable string.
        Returns True/False
        """
        if "DOMAIN" not in dataset and "RDOMAIN" not in dataset:
            return False
        elif "DOMAIN" in dataset:
            domain = dataset["DOMAIN"].values[0]
            return domain.upper() + variable in dataset
        elif "RDOMAIN" in dataset:
            return variable in dataset

    def _domain_starts_with(self, domain, variable):
        """
        Checks if the given dataset-class string starts with
         a particular variable string.
        Returns True/False
        """
        return domain.startswith(variable)

    @staticmethod
    def _replace_nans_in_numeric_cols_with_none(dataset: DatasetInterface):
        """
        Replaces NaN in numeric columns with None.
        """
        numeric_columns = dataset.data.select_dtypes(include=np.number).columns
        dataset[numeric_columns] = dataset.data[numeric_columns].replace(np.nan, None)

    async def _async_get_dataset(
        self, function_to_call: Callable, dataset_name: str, **kwargs
    ) -> DatasetInterface:
        """
        Asynchronously executes passed function_to_call.
        """
        loop = asyncio.get_event_loop()
        return await loop.run_in_executor(
            None, partial(function_to_call, dataset_name=dataset_name, **kwargs)
        )

    def _async_get_datasets(
        self, function_to_call: Callable, dataset_names: List[str], **kwargs
    ) -> Iterator[DatasetInterface]:
        """
        The method uses multithreading to download each
        dataset in dataset_names param in parallel.

        function_to_call param is a function that downloads
        one dataset. So, this function is asynchronously called
        for each item of dataset_names param.
        """
        with ThreadPoolExecutor() as executor:
            return executor.map(
                lambda name: function_to_call(dataset_name=name, **kwargs),
                dataset_names,
            )<|MERGE_RESOLUTION|>--- conflicted
+++ resolved
@@ -154,20 +154,13 @@
         else:
             if "IDVAR" in full_dataset:
                 merge_keys.append("IDVAR")
-<<<<<<< HEAD
-            merged_df = PandasDataset.merge(
-                full_dataset,
-                supp_dataset,
-=======
             merged_df = full_dataset.merge(
                 supp_dataset.data,
->>>>>>> cfaeeb4c
                 how="inner",
                 left_on=["DOMAIN"] + merge_keys,
                 right_on=["RDOMAIN"] + merge_keys,
                 suffixes=("_full", "_supp"),
             )
-
         return merged_df
 
     def get_dataset_class(
