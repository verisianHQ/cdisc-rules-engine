import asyncio
from abc import ABC
from functools import wraps, partial
from typing import Callable, List, Optional, Iterable, Iterator
from concurrent.futures import ThreadPoolExecutor
import os
import numpy as np

from cdisc_rules_engine.constants.domains import AP_DOMAIN_LENGTH
from cdisc_rules_engine.interfaces import (
    CacheServiceInterface,
    ConfigInterface,
    DataServiceInterface,
)
from cdisc_rules_engine.constants.classes import (
    FINDINGS,
    FINDINGS_ABOUT,
    EVENTS,
    INTERVENTIONS,
    RELATIONSHIP,
)
from cdisc_rules_engine.models.dataset_types import DatasetTypes
from cdisc_rules_engine.services import logger
from cdisc_rules_engine.services.cdisc_library_service import CDISCLibraryService
from cdisc_rules_engine.services.data_readers import DataReaderFactory
from cdisc_rules_engine.utilities.utils import (
    convert_library_class_name_to_ct_class,
    get_dataset_cache_key_from_path,
    get_directory_path,
    search_in_list_of_dicts,
)
from cdisc_rules_engine.utilities.sdtm_utilities import get_class_and_domain_metadata
from cdisc_rules_engine.models.dataset.dataset_interface import DatasetInterface
from cdisc_rules_engine.models.dataset import PandasDataset


def cached_dataset(dataset_type: str):
    """
    Decorator that can be applied to get_dataset_... functions
    to support caching service.
    Before calling the wrapped function it checks
    if needed dataset exists in cache.
    Bear in mind that wrapped functions have to be
    called with kwargs in order to support cache key template.
    """
    if not DatasetTypes.contains(dataset_type):
        raise ValueError(f"Invalid dataset type: {dataset_type}")

    def decorator(func: Callable):
        @wraps(func)
        def inner(*args, **kwargs):
            instance: BaseDataService = args[0]
            dataset_name: str = kwargs["dataset_name"]
            logger.info(
                f"Downloading dataset from storage. dataset_name={dataset_name},"
                f" wrapped function={func.__name__}"
            )
            cache_key: str = get_dataset_cache_key_from_path(dataset_name, dataset_type)
            cache_data = instance.cache_service.get_dataset(cache_key)
            if cache_data is not None:
                logger.info(
                    f'Dataset "{dataset_name}" was found in cache.'
                    f" cache_key={cache_key}"
                )
                dataset = cache_data
            else:
                dataset = func(*args, **kwargs)
                instance.cache_service.add_dataset(cache_key, dataset)
            logger.info(f"Downloaded dataset. dataset={dataset}")
            return dataset

        return inner

    return decorator


class BaseDataService(DataServiceInterface, ABC):
    """
    An abstract base class for all data services that implement
    data service interface. The class implements some methods
    whose implementation stays the same regardless of the service.
    It is not necessary to inherit from this class.
    """

    def __init__(
        self,
        cache_service: CacheServiceInterface,
        reader_factory: DataReaderFactory,
        config: ConfigInterface,
        **kwargs,
    ):
        self.cache_service = cache_service
        self._reader_factory = reader_factory
        self._config = config
        self.cdisc_library_service: CDISCLibraryService = CDISCLibraryService(
            self._config.getValue("CDISC_LIBRARY_API_KEY", ""), self.cache_service
        )
        self.standard = kwargs.get("standard")
        self.version = (kwargs.get("standard_version") or "").replace(".", "-")
        self.library_metadata = kwargs.get("library_metadata")
        self.dataset_implementation = kwargs.get(
            "dataset_implementation", PandasDataset
        )

    def get_dataset_by_type(
        self, dataset_name: str, dataset_type: str, **params
    ) -> DatasetInterface:
        """
        Generic function to return dataset based on the type.
        dataset_type param can be: contents, metadata, variables_metadata.
        """
        dataset_type_to_function_map: dict = {
            DatasetTypes.CONTENTS.value: self.get_dataset,
            DatasetTypes.METADATA.value: self.get_dataset_metadata,
            DatasetTypes.VARIABLES_METADATA.value: self.get_variables_metadata,
        }
        return dataset_type_to_function_map[dataset_type](
            dataset_name=dataset_name, **params
        )

    def concat_split_datasets(
        self, func_to_call: Callable, dataset_names: List[str], **kwargs
    ) -> DatasetInterface:
        """
        Accepts a list of split dataset filenames, asynchronously downloads
        all of them and merges into a single DataFrame.

        function_to_call must accept dataset_name and kwargs
        as input parameters and return pandas DataFrame.
        """
        # pop drop_duplicates param at the beginning to avoid passing it to func_to_call
        drop_duplicates: bool = kwargs.pop("drop_duplicates", False)

        # download datasets asynchronously
        datasets: Iterable[DatasetInterface] = self._async_get_datasets(
            func_to_call, dataset_names, **kwargs
        )

        full_dataset = self.dataset_implementation()
        for dataset in datasets:
            if "RDOMAIN" in dataset.columns:
                full_dataset = self.merge_supp_dataset(full_dataset, dataset)
            else:
                full_dataset = full_dataset.concat(dataset, ignore_index=True)

        if drop_duplicates:
            full_dataset.drop_duplicates()
        return full_dataset

    def merge_supp_dataset(self, full_dataset, supp_dataset):
        merge_keys = ["STUDYID", "USUBJID", "APID", "POOLID", "SPDEVID"]
<<<<<<< HEAD
        if full_dataset.empty:
            return supp_dataset.copy()
        else:
            if "IDVAR" in full_dataset:
                merge_keys.append("IDVAR")
            merged_df = pd.merge(
                full_dataset,
                supp_dataset,
                how="inner",
                left_on=["DOMAIN"] + merge_keys,
                right_on=["RDOMAIN"] + merge_keys,
                suffixes=("_full", "_supp"),
            )

=======
        merged_df = full_dataset.merge(
            supp_dataset,
            how="inner",
            on=merge_keys,
            left_on="IDVAR",
            right_on="IDVARVAL",
        )
>>>>>>> 5d4b57a1
        return merged_df

    def get_dataset_class(
        self,
        dataset: DatasetInterface,
        file_path: str,
        datasets: List[dict],
        domain: str,
    ) -> Optional[str]:
        if self.standard is None or self.version is None:
            raise Exception("Missing standard and version data")

        standard_data = self._get_standard_data()

        class_data, _ = get_class_and_domain_metadata(standard_data, domain)
        name = class_data.get("name")
        if name:
            return convert_library_class_name_to_ct_class(name)

        return self._handle_special_cases(dataset, domain, file_path, datasets)

    def _get_standard_data(self):
        return (
            self.library_metadata.standard_metadata
            or self.cdisc_library_service.get_standard_details(
                self.standard, self.version
            )
        )

    def _handle_special_cases(self, dataset, domain, file_path, datasets):
        if self._contains_topic_variable(dataset, "TERM"):
            return EVENTS
        if self._contains_topic_variable(dataset, "TRT"):
            return INTERVENTIONS
        if self._contains_topic_variable(dataset, "QNAM"):
            return RELATIONSHIP
        if self._contains_topic_variable(dataset, "TESTCD"):
            if self._contains_topic_variable(dataset, "OBJ"):
                return FINDINGS_ABOUT
            return FINDINGS
        if self._is_associated_persons(dataset):
            return self._get_associated_persons_inherit_class(
                dataset, file_path, datasets
            )
        return None

    def _is_associated_persons(self, dataset) -> bool:
        """
        Check if AP-- domain.
        """
        return (
            "DOMAIN" in dataset
            and self._domain_starts_with(dataset["DOMAIN"].values[0], "AP")
            and len(dataset["DOMAIN"].values[0]) == AP_DOMAIN_LENGTH
        )

    def _get_associated_persons_inherit_class(
        self, dataset, file_path, datasets: List[dict]
    ):
        """
        Check with inherit class AP-- belongs to.
        """
        domain = dataset["DOMAIN"].values[0]
        ap_suffix = domain[2:]
        directory_path = get_directory_path(file_path)
        if len(datasets) > 1:
            domain_details: dict = search_in_list_of_dicts(
                datasets, lambda item: item.get("domain") == ap_suffix
            )
            if domain_details:
                file_name = domain_details["filename"]
                new_file_path = os.path.join(directory_path, file_name)
                new_domain_dataset = self.get_dataset(dataset_name=new_file_path)
            else:
                raise ValueError("Filename for domain doesn't exist")
            if self._is_associated_persons(new_domain_dataset):
                raise ValueError("Nested Associated Persons domain reference")
            return self.get_dataset_class(
                new_domain_dataset, new_file_path, datasets, domain_details["domain"]
            )
        else:
            return None

    def _contains_topic_variable(self, dataset, variable):
        """
        Checks if the given dataset-class string ends with a particular variable string.
        Returns True/False
        """
        if "DOMAIN" not in dataset and "RDOMAIN" not in dataset:
            return False
        elif "DOMAIN" in dataset:
            domain = dataset["DOMAIN"].values[0]
            return domain.upper() + variable in dataset
        elif "RDOMAIN" in dataset:
            return variable in dataset

    def _domain_starts_with(self, domain, variable):
        """
        Checks if the given dataset-class string starts with
         a particular variable string.
        Returns True/False
        """
        return domain.startswith(variable)

    @staticmethod
    def _replace_nans_in_numeric_cols_with_none(dataset: DatasetInterface):
        """
        Replaces NaN in numeric columns with None.
        """
        numeric_columns = dataset.data.select_dtypes(include=np.number).columns
        dataset[numeric_columns] = dataset.data[numeric_columns].replace(np.nan, None)

    async def _async_get_dataset(
        self, function_to_call: Callable, dataset_name: str, **kwargs
    ) -> DatasetInterface:
        """
        Asynchronously executes passed function_to_call.
        """
        loop = asyncio.get_event_loop()
        return await loop.run_in_executor(
            None, partial(function_to_call, dataset_name=dataset_name, **kwargs)
        )

    def _async_get_datasets(
        self, function_to_call: Callable, dataset_names: List[str], **kwargs
    ) -> Iterator[DatasetInterface]:
        """
        The method uses multithreading to download each
        dataset in dataset_names param in parallel.

        function_to_call param is a function that downloads
        one dataset. So, this function is asynchronously called
        for each item of dataset_names param.
        """
        with ThreadPoolExecutor() as executor:
            return executor.map(
                lambda name: function_to_call(dataset_name=name, **kwargs),
                dataset_names,
            )<|MERGE_RESOLUTION|>--- conflicted
+++ resolved
@@ -149,7 +149,6 @@
 
     def merge_supp_dataset(self, full_dataset, supp_dataset):
         merge_keys = ["STUDYID", "USUBJID", "APID", "POOLID", "SPDEVID"]
-<<<<<<< HEAD
         if full_dataset.empty:
             return supp_dataset.copy()
         else:
@@ -164,15 +163,6 @@
                 suffixes=("_full", "_supp"),
             )
 
-=======
-        merged_df = full_dataset.merge(
-            supp_dataset,
-            how="inner",
-            on=merge_keys,
-            left_on="IDVAR",
-            right_on="IDVARVAL",
-        )
->>>>>>> 5d4b57a1
         return merged_df
 
     def get_dataset_class(
