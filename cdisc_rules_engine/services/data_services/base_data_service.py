import asyncio
from abc import ABC
from functools import wraps, partial
from typing import Callable, List, Optional, Iterable, Iterator
from concurrent.futures import ThreadPoolExecutor
import os
import numpy as np
import pandas as pd

from cdisc_rules_engine.constants.domains import AP_DOMAIN_LENGTH
from cdisc_rules_engine.interfaces import (
    CacheServiceInterface,
    ConfigInterface,
    DataServiceInterface,
)
from cdisc_rules_engine.constants.classes import (
    FINDINGS,
    FINDINGS_ABOUT,
    EVENTS,
    INTERVENTIONS,
    RELATIONSHIP,
)
from cdisc_rules_engine.models.dataset_types import DatasetTypes
from cdisc_rules_engine.services import logger
from cdisc_rules_engine.services.cdisc_library_service import CDISCLibraryService
from cdisc_rules_engine.services.data_readers import DataReaderFactory
from cdisc_rules_engine.utilities.utils import (
    convert_library_class_name_to_ct_class,
    get_dataset_cache_key_from_path,
    get_directory_path,
    search_in_list_of_dicts,
)
from cdisc_rules_engine.utilities.sdtm_utilities import get_class_and_domain_metadata
from cdisc_rules_engine.models.dataset.dataset_interface import DatasetInterface
from cdisc_rules_engine.models.dataset import PandasDataset, DaskDataset


def cached_dataset(dataset_type: str):
    """
    Decorator that can be applied to get_dataset_... functions
    to support caching service.
    Before calling the wrapped function it checks
    if needed dataset exists in cache.
    Bear in mind that wrapped functions have to be
    called with kwargs in order to support cache key template.
    """
    if not DatasetTypes.contains(dataset_type):
        raise ValueError(f"Invalid dataset type: {dataset_type}")

    def decorator(func: Callable):
        @wraps(func)
        def inner(*args, **kwargs):
            instance: BaseDataService = args[0]
            dataset_name: str = kwargs["dataset_name"]
            logger.info(
                f"Downloading dataset from storage. dataset_name={dataset_name},"
                f" wrapped function={func.__name__}"
            )
            cache_key: str = get_dataset_cache_key_from_path(dataset_name, dataset_type)
            cache_data = instance.cache_service.get_dataset(cache_key)
            if cache_data is not None:
                logger.info(
                    f'Dataset "{dataset_name}" was found in cache.'
                    f" cache_key={cache_key}"
                )
                dataset = cache_data
            else:
                dataset = func(*args, **kwargs)
                instance.cache_service.add_dataset(cache_key, dataset)
            logger.info(f"Downloaded dataset. dataset={dataset}")
            return dataset

        return inner

    return decorator


class BaseDataService(DataServiceInterface, ABC):
    """
    An abstract base class for all data services that implement
    data service interface. The class implements some methods
    whose implementation stays the same regardless of the service.
    It is not necessary to inherit from this class.
    """

    def __init__(
        self,
        cache_service: CacheServiceInterface,
        reader_factory: DataReaderFactory,
        config: ConfigInterface,
        **kwargs,
    ):
        self.cache_service = cache_service
        self._reader_factory = reader_factory
        self._config = config
        self.cdisc_library_service: CDISCLibraryService = CDISCLibraryService(
            self._config.getValue("CDISC_LIBRARY_API_KEY", ""), self.cache_service
        )
        self.standard = kwargs.get("standard")
        self.version = (kwargs.get("standard_version") or "").replace(".", "-")
        self.library_metadata = kwargs.get("library_metadata")
        self.dataset_implementation = kwargs.get(
            "dataset_implementation", PandasDataset
        )

    def get_dataset_by_type(
        self, dataset_name: str, dataset_type: str, **params
    ) -> DatasetInterface:
        """
        Generic function to return dataset based on the type.
        dataset_type param can be: contents, metadata, variables_metadata.
        """
        dataset_type_to_function_map: dict = {
            DatasetTypes.CONTENTS.value: self.get_dataset,
            DatasetTypes.METADATA.value: self.get_dataset_metadata,
            DatasetTypes.VARIABLES_METADATA.value: self.get_variables_metadata,
        }
        return dataset_type_to_function_map[dataset_type](
            dataset_name=dataset_name, **params
        )

    def concat_split_datasets(
        self, func_to_call: Callable, dataset_names: List[str], **kwargs
    ) -> DatasetInterface:
        """
        Accepts a list of split dataset filenames, asynchronously downloads
        all of them and merges into a single DataFrame.

<<<<<<< HEAD
        function_to_call must accept dataset_name and kwargs
        as input parameters and return pandas DataFrame.`
=======
        func_to_call must accept dataset_name and kwargs
        as input parameters and return pandas DataFrame.
>>>>>>> 038bcf1e
        """
        # pop drop_duplicates param at the beginning to avoid passing it to func_to_call
        drop_duplicates: bool = kwargs.pop("drop_duplicates", False)

        # download datasets asynchronously
        datasets: Iterable[DatasetInterface] = self._async_get_datasets(
            func_to_call, dataset_names, **kwargs
        )
        full_dataset = self.dataset_implementation()
        for dataset in datasets:
            full_dataset = full_dataset.concat(dataset, ignore_index=True)

        if drop_duplicates:
            full_dataset = full_dataset.drop_duplicates()
        return full_dataset

    def check_filepath(self, dataset_names: List[str]) -> List:
        """
        Check if single file with multiple datasets.
        """
        return any(not os.path.exists(name) for name in dataset_names)

    def merge_supp_dataset(self, func_to_call, dataset_names, **kwargs):
        if self.check_filepath(dataset_names):
            datasets = []
            for dataset in dataset_names:
                datasets.append(self.get_dataset(dataset))
        else:
            datasets: List[DatasetInterface] = list(
                self._async_get_datasets(func_to_call, dataset_names, **kwargs)
            )
        parent_dataset = datasets.pop(0)
        static_keys = ["STUDYID", "USUBJID", "APID", "POOLID", "SPDEVID"]
        for supp_dataset in datasets:
            qnam_list = supp_dataset["QNAM"].unique()
            supp_dataset = self.process_supp(supp_dataset)
            dynamic_key = supp_dataset["IDVAR"].iloc[0]

            # Determine the common keys present in both datasets
            common_keys = [
                key
                for key in static_keys
                if key in parent_dataset.columns and key in supp_dataset.columns
            ]
            common_keys.append(dynamic_key)
            current_supp = supp_dataset.rename(columns={"IDVARVAL": dynamic_key})
            current_supp = current_supp.drop(columns=["IDVAR"])
            parent_dataset[dynamic_key] = parent_dataset[dynamic_key].astype(str)
            current_supp[dynamic_key] = current_supp[dynamic_key].astype(str)
            parent_dataset = PandasDataset(
                pd.merge(
                    parent_dataset.data,
                    current_supp.data,
                    how="left",
                    on=common_keys,
                    suffixes=("", "_supp"),
                )
            )
            for qnam in qnam_list:
                qnam_check = parent_dataset.data.dropna(subset=[qnam])
                grouped = qnam_check.groupby(common_keys).size()
                if (grouped > 1).any():
                    raise ValueError(
                        f"Multiple records with the same QNAM '{qnam}' match a single parent record"
                    )
        if self.dataset_implementation == DaskDataset:
            parent_dataset = DaskDataset(parent_dataset.data)
        return parent_dataset

    def process_supp(self, supp_dataset):
        # TODO: QLABEL is not added to the new columns.  This functionality is not supported directly in pandas.
        # initialize new columns for each unique QNAM in the dataset with NaN
        for qnam in supp_dataset["QNAM"].unique():
            supp_dataset.data[qnam] = pd.NA
        # Set the value of the new columns only in their respective rows
        for index, row in supp_dataset.iterrows():
            supp_dataset.at[index, row["QNAM"]] = row["QVAL"]
        supp_dataset.drop(labels=["QNAM", "QVAL", "QLABEL"], axis=1)
        return supp_dataset

    def get_dataset_class(
        self,
        dataset: DatasetInterface,
        file_path: str,
        datasets: List[dict],
        domain: str,
    ) -> Optional[str]:
        if self.standard is None or self.version is None:
            raise Exception("Missing standard and version data")

        standard_data = self._get_standard_data()

        class_data, _ = get_class_and_domain_metadata(standard_data, domain)
        name = class_data.get("name")
        if name:
            return convert_library_class_name_to_ct_class(name)

        return self._handle_special_cases(dataset, domain, file_path, datasets)

    def _get_standard_data(self):
        return (
            self.library_metadata.standard_metadata
            or self.cdisc_library_service.get_standard_details(
                self.standard, self.version
            )
        )

    def _handle_special_cases(self, dataset, domain, file_path, datasets):
        if self._contains_topic_variable(dataset, domain, "TERM"):
            return EVENTS
        if self._contains_topic_variable(dataset, domain, "TRT"):
            return INTERVENTIONS
        if self._contains_topic_variable(dataset, domain, "QNAM"):
            return RELATIONSHIP
        if self._contains_topic_variable(dataset, domain, "TESTCD"):
            if self._contains_topic_variable(dataset, domain, "OBJ"):
                return FINDINGS_ABOUT
            return FINDINGS
        if self._is_associated_persons(dataset, domain):
            return self._get_associated_persons_inherit_class(
                dataset, file_path, datasets, domain
            )
        return None

    def _is_associated_persons(self, dataset, domain) -> bool:
        """
        Check if AP-- domain.
        """
        return (
            "DOMAIN" in dataset
            and self._domain_starts_with(domain, "AP")
            and len(domain) == AP_DOMAIN_LENGTH
        )

    def _get_associated_persons_inherit_class(
        self, dataset, file_path, datasets: List[dict], domain: str
    ):
        """
        Check with inherit class AP-- belongs to.
        """
        ap_suffix = domain[2:]
        directory_path = get_directory_path(file_path)
        if len(datasets) > 1:
            domain_details: dict = search_in_list_of_dicts(
                datasets, lambda item: item.get("domain") == ap_suffix
            )
            if domain_details:
                file_name = domain_details["filename"]
                new_file_path = os.path.join(directory_path, file_name)
                new_domain_dataset = self.get_dataset(dataset_name=new_file_path)
            else:
                raise ValueError("Filename for domain doesn't exist")
            if self._is_associated_persons(new_domain_dataset):
                raise ValueError("Nested Associated Persons domain reference")
            return self.get_dataset_class(
                new_domain_dataset,
                new_file_path,
                datasets,
                domain_details["domain"],
            )
        else:
            return None

    def _contains_topic_variable(self, dataset, domain, variable):
        """
        Checks if the given dataset-class string ends with a particular variable string.
        Returns True/False
        """
        if "DOMAIN" not in dataset and "RDOMAIN" not in dataset:
            return False
        elif "DOMAIN" in dataset:
            return domain.upper() + variable in dataset
        elif "RDOMAIN" in dataset:
            return variable in dataset

    def _domain_starts_with(self, domain, variable):
        """
        Checks if the given dataset-class string starts with
         a particular variable string.
        Returns True/False
        """
        return domain.startswith(variable)

    @staticmethod
    def _replace_nans_in_numeric_cols_with_none(dataset: DatasetInterface):
        """
        Replaces NaN in numeric columns with None.
        """
        numeric_columns = dataset.data.select_dtypes(include=np.number).columns
        dataset[numeric_columns] = dataset.data[numeric_columns].replace(np.nan, None)

    @staticmethod
    def _replace_nans_in_specified_cols_with_none(
        dataset: DatasetInterface, column_names: Iterable
    ):
        """
        Replaces NaN in specified columns with None.
        """
        if isinstance(column_names, List):
            column_names = dataset.data[column_names].columns
        dataset.data = dataset.data.replace(np.nan, {col: None for col in column_names})

    async def _async_get_dataset(
        self, function_to_call: Callable, dataset_name: str, **kwargs
    ) -> DatasetInterface:
        """
        Asynchronously executes passed function_to_call.
        """
        loop = asyncio.get_event_loop()
        return await loop.run_in_executor(
            None, partial(function_to_call, dataset_name=dataset_name, **kwargs)
        )

    def _async_get_datasets(
        self, function_to_call: Callable, dataset_names: List[str], **kwargs
    ) -> Iterator[DatasetInterface]:
        """
        The method uses multithreading to download each
        dataset in dataset_names param in parallel.

        function_to_call param is a function that downloads
        one dataset. So, this function is asynchronously called
        for each item of dataset_names param.
        """
        with ThreadPoolExecutor() as executor:
            return executor.map(
                lambda name: function_to_call(dataset_name=name, **kwargs),
                dataset_names,
            )<|MERGE_RESOLUTION|>--- conflicted
+++ resolved
@@ -126,13 +126,8 @@
         Accepts a list of split dataset filenames, asynchronously downloads
         all of them and merges into a single DataFrame.
 
-<<<<<<< HEAD
-        function_to_call must accept dataset_name and kwargs
-        as input parameters and return pandas DataFrame.`
-=======
         func_to_call must accept dataset_name and kwargs
         as input parameters and return pandas DataFrame.
->>>>>>> 038bcf1e
         """
         # pop drop_duplicates param at the beginning to avoid passing it to func_to_call
         drop_duplicates: bool = kwargs.pop("drop_duplicates", False)
