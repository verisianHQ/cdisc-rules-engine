import asyncio
from abc import ABC
from functools import wraps, partial
from typing import Callable, List, Optional, Iterable, Iterator
from concurrent.futures import ThreadPoolExecutor
import os
import numpy as np

from cdisc_rules_engine.constants.domains import AP_DOMAIN_LENGTH
from cdisc_rules_engine.interfaces import (
    CacheServiceInterface,
    ConfigInterface,
    DataServiceInterface,
)
from cdisc_rules_engine.constants.classes import (
    FINDINGS,
    FINDINGS_ABOUT,
    EVENTS,
    INTERVENTIONS,
    RELATIONSHIP,
)
from cdisc_rules_engine.models.dataset_types import DatasetTypes
from cdisc_rules_engine.services import logger
from cdisc_rules_engine.services.cdisc_library_service import CDISCLibraryService
from cdisc_rules_engine.services.data_readers import DataReaderFactory
from cdisc_rules_engine.utilities.utils import (
    convert_library_class_name_to_ct_class,
    get_dataset_cache_key_from_path,
    get_directory_path,
    search_in_list_of_dicts,
)
from cdisc_rules_engine.utilities.sdtm_utilities import get_class_and_domain_metadata
from cdisc_rules_engine.models.dataset.dataset_interface import DatasetInterface
from cdisc_rules_engine.models.dataset import PandasDataset


def cached_dataset(dataset_type: str):
    """
    Decorator that can be applied to get_dataset_... functions
    to support caching service.
    Before calling the wrapped function it checks
    if needed dataset exists in cache.
    Bear in mind that wrapped functions have to be
    called with kwargs in order to support cache key template.
    """
    if not DatasetTypes.contains(dataset_type):
        raise ValueError(f"Invalid dataset type: {dataset_type}")

    def decorator(func: Callable):
        @wraps(func)
        def inner(*args, **kwargs):
            instance: BaseDataService = args[0]
            dataset_name: str = kwargs["dataset_name"]
            logger.info(
                f"Downloading dataset from storage. dataset_name={dataset_name},"
                f" wrapped function={func.__name__}"
            )
            cache_key: str = get_dataset_cache_key_from_path(dataset_name, dataset_type)
            cache_data = instance.cache_service.get_dataset(cache_key)
            if cache_data is not None:
                logger.info(
                    f'Dataset "{dataset_name}" was found in cache.'
                    f" cache_key={cache_key}"
                )
                dataset = cache_data
            else:
                dataset = func(*args, **kwargs)
                instance.cache_service.add_dataset(cache_key, dataset)
            logger.info(f"Downloaded dataset. dataset={dataset}")
            return dataset

        return inner

    return decorator


class BaseDataService(DataServiceInterface, ABC):
    """
    An abstract base class for all data services that implement
    data service interface. The class implements some methods
    whose implementation stays the same regardless of the service.
    It is not necessary to inherit from this class.
    """

    def __init__(
        self,
        cache_service: CacheServiceInterface,
        reader_factory: DataReaderFactory,
        config: ConfigInterface,
        **kwargs,
    ):
        self.cache_service = cache_service
        self._reader_factory = reader_factory
        self._config = config
        self.cdisc_library_service: CDISCLibraryService = CDISCLibraryService(
            self._config.getValue("CDISC_LIBRARY_API_KEY", ""), self.cache_service
        )
        self.standard = kwargs.get("standard")
        self.version = (kwargs.get("standard_version") or "").replace(".", "-")
        self.library_metadata = kwargs.get("library_metadata")
        self.dataset_implementation = kwargs.get(
            "dataset_implementation", PandasDataset
        )

    def get_dataset_by_type(
        self, dataset_name: str, dataset_type: str, **params
    ) -> DatasetInterface:
        """
        Generic function to return dataset based on the type.
        dataset_type param can be: contents, metadata, variables_metadata.
        """
        dataset_type_to_function_map: dict = {
            DatasetTypes.CONTENTS.value: self.get_dataset,
            DatasetTypes.METADATA.value: self.get_dataset_metadata,
            DatasetTypes.VARIABLES_METADATA.value: self.get_variables_metadata,
        }
        return dataset_type_to_function_map[dataset_type](
            dataset_name=dataset_name, **params
        )

    def concat_split_datasets(
        self, func_to_call: Callable, dataset_names: List[str], **kwargs
    ) -> DatasetInterface:
        """
        Accepts a list of split dataset filenames, asynchronously downloads
        all of them and merges into a single DataFrame.

        function_to_call must accept dataset_name and kwargs
        as input parameters and return pandas DataFrame.
        """
        # pop drop_duplicates param at the beginning to avoid passing it to func_to_call
        drop_duplicates: bool = kwargs.pop("drop_duplicates", False)

        # download datasets asynchronously
        datasets: Iterable[DatasetInterface] = self._async_get_datasets(
            func_to_call, dataset_names, **kwargs
        )

        full_dataset = self.dataset_implementation()
        for dataset in datasets:
            if "RDOMAIN" in dataset.columns:
                full_dataset = self.merge_supp_dataset(full_dataset, dataset)
            else:
                full_dataset = full_dataset.concat(dataset, ignore_index=True)

        if drop_duplicates:
            full_dataset.drop_duplicates()
        return full_dataset

    def merge_supp_dataset(self, full_dataset, supp_dataset):
        merge_keys = ["STUDYID", "USUBJID", "APID", "POOLID", "SPDEVID"]
        merged_df = full_dataset.merge(
            supp_dataset,
            how="inner",
            on=merge_keys,
            left_on="IDVAR",
            right_on="IDVARVAL",
        )
        return merged_df

    def get_dataset_class(
        self,
<<<<<<< HEAD
        dataset: pd.DataFrame,
=======
        dataset: DatasetInterface,
>>>>>>> 5d4b57a1
        file_path: str,
        datasets: List[dict],
        domain: str,
    ) -> Optional[str]:
        if self.standard is None or self.version is None:
            raise Exception("Missing standard and version data")

        standard_data = self._get_standard_data()

        class_data, _ = get_class_and_domain_metadata(standard_data, domain)
        name = class_data.get("name")
        if name:
            return convert_library_class_name_to_ct_class(name)

        return self._handle_special_cases(dataset, domain, file_path, datasets)

    def _get_standard_data(self):
        return (
            self.library_metadata.standard_metadata
            or self.cdisc_library_service.get_standard_details(
                self.standard, self.version
            )
        )

    def _handle_special_cases(self, dataset, domain, file_path, datasets):
        if self._contains_topic_variable(dataset, domain, "TERM"):
            return EVENTS
        if self._contains_topic_variable(dataset, domain, "TRT"):
            return INTERVENTIONS
        if self._contains_topic_variable(dataset, domain, "QNAM"):
            return RELATIONSHIP
        if self._contains_topic_variable(dataset, domain, "TESTCD"):
            if self._contains_topic_variable(dataset, domain, "OBJ"):
                return FINDINGS_ABOUT
            return FINDINGS
        if self._is_associated_persons(dataset, domain):
            return self._get_associated_persons_inherit_class(
                dataset, file_path, datasets, domain
            )
        return None

    def _is_associated_persons(self, dataset, domain) -> bool:
        """
        Check if AP-- domain.
        """
        return (
            "DOMAIN" in dataset
            and self._domain_starts_with(domain, "AP")
            and len(domain) == AP_DOMAIN_LENGTH
        )

    def _get_associated_persons_inherit_class(
        self, dataset, file_path, datasets: List[dict], domain: str
    ):
        """
        Check with inherit class AP-- belongs to.
        """
        ap_suffix = domain[2:]
        directory_path = get_directory_path(file_path)
        if len(datasets) > 1:
            domain_details: dict = search_in_list_of_dicts(
                datasets, lambda item: item.get("domain") == ap_suffix
            )
            if domain_details:
                file_name = domain_details["filename"]
                new_file_path = os.path.join(directory_path, file_name)
                new_domain_dataset = self.get_dataset(dataset_name=new_file_path)
            else:
                raise ValueError("Filename for domain doesn't exist")
            if self._is_associated_persons(new_domain_dataset):
                raise ValueError("Nested Associated Persons domain reference")
            return self.get_dataset_class(
                new_domain_dataset,
                new_file_path,
                datasets,
                domain_details["domain"],
            )
        else:
            return None

    def _contains_topic_variable(self, dataset, domain, variable):
        """
        Checks if the given dataset-class string ends with a particular variable string.
        Returns True/False
        """
        if "DOMAIN" not in dataset and "RDOMAIN" not in dataset:
            return False
        elif "DOMAIN" in dataset:
            return domain.upper() + variable in dataset
        elif "RDOMAIN" in dataset:
            return variable in dataset

    def _domain_starts_with(self, domain, variable):
        """
        Checks if the given dataset-class string starts with
         a particular variable string.
        Returns True/False
        """
        return domain.startswith(variable)

    @staticmethod
    def _replace_nans_in_numeric_cols_with_none(dataset: DatasetInterface):
        """
        Replaces NaN in numeric columns with None.
        """
        numeric_columns = dataset.data.select_dtypes(include=np.number).columns
        dataset[numeric_columns] = dataset.data[numeric_columns].replace(np.nan, None)

    async def _async_get_dataset(
        self, function_to_call: Callable, dataset_name: str, **kwargs
    ) -> DatasetInterface:
        """
        Asynchronously executes passed function_to_call.
        """
        loop = asyncio.get_event_loop()
        return await loop.run_in_executor(
            None, partial(function_to_call, dataset_name=dataset_name, **kwargs)
        )

    def _async_get_datasets(
        self, function_to_call: Callable, dataset_names: List[str], **kwargs
    ) -> Iterator[DatasetInterface]:
        """
        The method uses multithreading to download each
        dataset in dataset_names param in parallel.

        function_to_call param is a function that downloads
        one dataset. So, this function is asynchronously called
        for each item of dataset_names param.
        """
        with ThreadPoolExecutor() as executor:
            return executor.map(
                lambda name: function_to_call(dataset_name=name, **kwargs),
                dataset_names,
            )<|MERGE_RESOLUTION|>--- conflicted
+++ resolved
@@ -160,11 +160,7 @@
 
     def get_dataset_class(
         self,
-<<<<<<< HEAD
-        dataset: pd.DataFrame,
-=======
         dataset: DatasetInterface,
->>>>>>> 5d4b57a1
         file_path: str,
         datasets: List[dict],
         domain: str,
