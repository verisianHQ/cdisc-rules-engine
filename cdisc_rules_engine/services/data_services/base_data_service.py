--- conflicted
+++ resolved
@@ -149,21 +149,12 @@
 
     def merge_supp_dataset(self, full_dataset, supp_dataset):
         merge_keys = ["STUDYID", "USUBJID", "APID", "POOLID", "SPDEVID"]
-<<<<<<< HEAD
-        merged_df = full_dataset.merge(
-            supp_dataset,
-            how="inner",
-            on=merge_keys,
-            left_on="IDVAR",
-            right_on="IDVARVAL",
-        )
-=======
         if full_dataset.empty:
             return supp_dataset.copy()
         else:
             if "IDVAR" in full_dataset:
                 merge_keys.append("IDVAR")
-            merged_df = pd.merge(
+            merged_df = PandasDataset.merge(
                 full_dataset,
                 supp_dataset,
                 how="inner",
@@ -172,7 +163,6 @@
                 suffixes=("_full", "_supp"),
             )
 
->>>>>>> 7da3be04
         return merged_df
 
     def get_dataset_class(
