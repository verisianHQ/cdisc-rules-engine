--- conflicted
+++ resolved
@@ -1,10 +1,7 @@
 import pandas as pd
 from cdisc_rules_engine.operations.base_operation import BaseOperation
 from cdisc_rules_engine.exceptions.custom_exceptions import MissingDataError
-<<<<<<< HEAD
 from cdisc_rules_engine.services import logger
-=======
->>>>>>> c5bba883
 
 
 class CodelistTerms(BaseOperation):
@@ -35,22 +32,13 @@
                 "-- a valid define.xml file or -ct command is required to execute",
                 e,
             )
-        ct_package_data = next(
-            iter(self.library_metadata._ct_package_metadata.values())
-        )
         submission_lookup = ct_package_data["submission_lookup"]
         lookup_map = {k.lower(): k for k in submission_lookup.keys()}
         for codelist in codelists:
-<<<<<<< HEAD
             original_key = lookup_map.get(codelist.lower())
             if original_key is None:
                 raise MissingDataError(f"Codelist '{codelist}' not found in metadata")
             code_obj = submission_lookup[original_key]
-=======
-            code_obj = ct_package_data["submission_lookup"].get(codelist)
-            if code_obj is None:
-                raise MissingDataError(f"Codelist '{codelist}' not found in metadata")
->>>>>>> c5bba883
             codes.append(code_obj)
         values = []
 
