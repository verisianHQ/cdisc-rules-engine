--- conflicted
+++ resolved
@@ -1,96 +1,91 @@
-from typing import Type
-
-from cdisc_rules_engine.operations.base_operation import BaseOperation
-from cdisc_rules_engine.operations.dataset_column_order import DatasetColumnOrder
-from cdisc_rules_engine.operations.day_data_validator import DayDataValidator
-from cdisc_rules_engine.operations.distinct import Distinct
-from cdisc_rules_engine.operations.extract_metadata import ExtractMetadata
-from cdisc_rules_engine.operations.library_column_order import LibraryColumnOrder
-from cdisc_rules_engine.operations.max_date import MaxDate
-from cdisc_rules_engine.operations.maximum import Maximum
-from cdisc_rules_engine.operations.mean import Mean
-from cdisc_rules_engine.operations.meddra_code_references_validator import (
-    MedDRACodeReferencesValidator,
-)
-from cdisc_rules_engine.operations.meddra_code_term_pairs_validator import (
-    MedDRACodeTermPairsValidator,
-)
-from cdisc_rules_engine.operations.meddra_term_references_validator import (
-    MedDRATermReferencesValidator,
-)
-from cdisc_rules_engine.operations.min_date import MinDate
-from cdisc_rules_engine.operations.minimum import Minimum
-from cdisc_rules_engine.operations.variable_exists import VariableExists
-from cdisc_rules_engine.operations.variable_names import VariableNames
-from cdisc_rules_engine.operations.variable_value_count import VariableValueCount
-<<<<<<< HEAD
-from cdisc_rules_engine.operations.whodrug_references_validator import (
-    WhodrugReferencesValidator,
-)
-from cdisc_rules_engine.services.factory_interface import FactoryInterface
-=======
-from cdisc_rules_engine.interfaces import FactoryInterface
-from typing import Type
->>>>>>> a2a9c4b6
-
-
-class OperationsFactory(FactoryInterface):
-    _operations_map = {
-        "min": Minimum,
-        "max": Maximum,
-        "mean": Mean,
-        "distinct": Distinct,
-        "dy": DayDataValidator,
-        "max_date": MaxDate,
-        "min_date": MinDate,
-        "extract_metadata": ExtractMetadata,
-        "get_column_order_from_dataset": DatasetColumnOrder,
-        "get_column_order_from_library": LibraryColumnOrder,
-        "variable_exists": VariableExists,
-        "variable_value_count": VariableValueCount,
-        "variable_names": VariableNames,
-        "valide_meddra_code_references": MedDRACodeReferencesValidator,
-        "valid_whodrug_references": WhodrugReferencesValidator,
-        "valid_meddra_term_references": MedDRATermReferencesValidator,
-        "valid_meddra_code_term_pairs": MedDRACodeTermPairsValidator,
-    }
-
-    @classmethod
-    def register_service(cls, name: str, operation: Type[BaseOperation]) -> None:
-        """
-        Save mapping of operation name and it's implementation
-        """
-        if not name:
-            raise ValueError("Operation name must not be empty!")
-        if not issubclass(operation, BaseOperation):
-            raise TypeError("Implementation of BaseOperation required!")
-        cls._operations_map[name] = operation
-
-    def get_service(
-        self,
-        name,
-        **kwargs,
-    ) -> BaseOperation:
-        """Get instance of operation that matches operation specified in params"""
-        required_args = {
-            "operation_params",
-            "original_dataset",
-            "cache",
-            "data_service",
-        }
-        if not required_args.issubset(kwargs.keys()):
-            raise ValueError(
-                f"One of the following required key word arguments is missing: "
-                f"{required_args}"
-            )
-        if name in self._operations_map:
-            return self._operations_map.get(name)(
-                kwargs.get("operation_params"),
-                kwargs.get("original_dataset"),
-                kwargs.get("cache"),
-                kwargs.get("data_service"),
-            )
-        raise ValueError(
-            f"Operation name must be in  {list(self._operations_map.keys())}, "
-            f"given operation name is {name}"
-        )
+from typing import Type
+
+from cdisc_rules_engine.operations.base_operation import BaseOperation
+from cdisc_rules_engine.operations.dataset_column_order import DatasetColumnOrder
+from cdisc_rules_engine.operations.day_data_validator import DayDataValidator
+from cdisc_rules_engine.operations.distinct import Distinct
+from cdisc_rules_engine.operations.extract_metadata import ExtractMetadata
+from cdisc_rules_engine.operations.library_column_order import LibraryColumnOrder
+from cdisc_rules_engine.operations.max_date import MaxDate
+from cdisc_rules_engine.operations.maximum import Maximum
+from cdisc_rules_engine.operations.mean import Mean
+from cdisc_rules_engine.operations.meddra_code_references_validator import (
+    MedDRACodeReferencesValidator,
+)
+from cdisc_rules_engine.operations.meddra_code_term_pairs_validator import (
+    MedDRACodeTermPairsValidator,
+)
+from cdisc_rules_engine.operations.meddra_term_references_validator import (
+    MedDRATermReferencesValidator,
+)
+from cdisc_rules_engine.operations.min_date import MinDate
+from cdisc_rules_engine.operations.minimum import Minimum
+from cdisc_rules_engine.operations.variable_exists import VariableExists
+from cdisc_rules_engine.operations.variable_names import VariableNames
+from cdisc_rules_engine.operations.variable_value_count import VariableValueCount
+from cdisc_rules_engine.operations.whodrug_references_validator import (
+    WhodrugReferencesValidator,
+)
+from cdisc_rules_engine.interfaces import FactoryInterface
+
+
+class OperationsFactory(FactoryInterface):
+    _operations_map = {
+        "min": Minimum,
+        "max": Maximum,
+        "mean": Mean,
+        "distinct": Distinct,
+        "dy": DayDataValidator,
+        "max_date": MaxDate,
+        "min_date": MinDate,
+        "extract_metadata": ExtractMetadata,
+        "get_column_order_from_dataset": DatasetColumnOrder,
+        "get_column_order_from_library": LibraryColumnOrder,
+        "variable_exists": VariableExists,
+        "variable_value_count": VariableValueCount,
+        "variable_names": VariableNames,
+        "valide_meddra_code_references": MedDRACodeReferencesValidator,
+        "valid_whodrug_references": WhodrugReferencesValidator,
+        "valid_meddra_term_references": MedDRATermReferencesValidator,
+        "valid_meddra_code_term_pairs": MedDRACodeTermPairsValidator,
+    }
+
+    @classmethod
+    def register_service(cls, name: str, operation: Type[BaseOperation]) -> None:
+        """
+        Save mapping of operation name and it's implementation
+        """
+        if not name:
+            raise ValueError("Operation name must not be empty!")
+        if not issubclass(operation, BaseOperation):
+            raise TypeError("Implementation of BaseOperation required!")
+        cls._operations_map[name] = operation
+
+    def get_service(
+        self,
+        name,
+        **kwargs,
+    ) -> BaseOperation:
+        """Get instance of operation that matches operation specified in params"""
+        required_args = {
+            "operation_params",
+            "original_dataset",
+            "cache",
+            "data_service",
+        }
+        if not required_args.issubset(kwargs.keys()):
+            raise ValueError(
+                f"One of the following required key word arguments is missing: "
+                f"{required_args}"
+            )
+        if name in self._operations_map:
+            return self._operations_map.get(name)(
+                kwargs.get("operation_params"),
+                kwargs.get("original_dataset"),
+                kwargs.get("cache"),
+                kwargs.get("data_service"),
+            )
+        raise ValueError(
+            f"Operation name must be in  {list(self._operations_map.keys())}, "
+            f"given operation name is {name}"
+        )